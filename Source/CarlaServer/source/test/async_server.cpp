// CARLA, Copyright (C) 2017 Computer Vision Center (CVC)

#include <carla/CarlaServer.h>

#include <ctime>
#include <iostream>
#include <string>
#include <thread>
#include <vector>

enum ErrorCodes {
  InvalidArguments,
  STLException,
  UnknownException,
  ErrorSending,
  ErrorReading
};

static uint32_t toInt(const std::string &str) {
  return std::stoi(str);
}

static void makeImage(uint32_t width, uint32_t height, carla::Image &image) {
  // Xisco's magic image generator.
  std::vector<unsigned char> img(width * height * 4);
  for (uint32_t i = 0; i < height; ++i) {
   for (uint32_t e = 0; e < width; ++e) {
     img[4 * width * i + 4 * e + 0] = rand() % 256;//255 * !(e & i);
     img[4 * width * i + 4 * e + 1] = rand() % 256;//e ^ i;
     img[4 * width * i + 4 * e + 2] = rand() % 256;//e | i;
     img[4 * width * i + 4 * e + 3] = 255;
   }
  }

  // Convert to carla::Image.
  image.make(carla::ImageType::IMAGE, width, height);
  size_t i = 0u;
  for (carla::Color &color : image) {
    color.R = img[i++];
    color.G = img[i++];
    color.B = img[i++];
    color.A = img[i++];
  }
}

std::unique_ptr<carla::Reward_Values> makeReward() {
  auto reward = std::make_unique<carla::Reward_Values>();

  const uint32_t imageWidth = 800u;
  const uint32_t imageHeight = 600u;

  reward->player_location = {1.0f, 1.0f};
  reward->player_orientation = {1.0f, 0.0f, 0.0f};
  reward->player_acceleration = {1.0f, 0.0f, 0.0f};
  reward->forward_speed = 100.0f;
  reward->collision_general = 10.0f;
  reward->collision_pedestrian = 10.0f;
  reward->collision_car = 10.0f;
  reward->intersect_other_lane = 0.5f;
  reward->intersect_offroad = 0.5f;
  reward->game_timestamp = 0u;

<<<<<<< HEAD
  reward->images.clearAndResize(4u);
  for (carla::Image &img : reward->images) {
    makeImage(imageWidth, imageHeight, img);
=======
  for (int i = 0; i < 1; ++i) {
    carla::Image img;
    img.image = makeImage(imageWidth, imageHeight);
    img.width = imageWidth;
    img.height = imageHeight;
    if (i < 2) img.type = carla::IMAGE;
    else  img.type = carla::DEPTH;
    reward->images.push_back(img);
>>>>>>> 0f570745
  }
/*
  reward->image_rgb_0 = makeImage(imageWidth, imageHeight);
  reward->image_rgb_1 = makeImage(imageWidth, imageHeight);
  reward->image_depth_0 = makeImage(imageWidth, imageHeight);
  reward->image_depth_1 = makeImage(imageWidth, imageHeight);
*/
  static decltype(carla::Reward_Values::platform_timestamp) timestamp = 0u;

  reward->platform_timestamp = timestamp++;

  return reward;
}


int main(int argc, char *argv[]) {
  try {
    if (argc != 4) {
      std::cerr << "Usage: server <world-port> <write-port> <read-port>" << std::endl;
      return InvalidArguments;
    }
    const uint32_t worldPort = toInt(argv[1u]);
    const uint32_t writePort = toInt(argv[2u]);
    const uint32_t readPort  = toInt(argv[3u]);

    // This already starts the two threads.
    carla::CarlaServer server(writePort, readPort, worldPort);

    // Let's simulate the game loop.
    carla::CarlaString file;
    bool read;


    for (;;) {
      if (server.newEpisodeRequested(file, read) && read) {

        carla::Scene_Values sceneValues;

        sceneValues.possible_positions.clearAndResize(3u);
        sceneValues.possible_positions[0u] = {0.0f, 0.0f};
        sceneValues.possible_positions[1u] = {1.0f, 2.0f};
        sceneValues.possible_positions[2u] = {3.0f, 4.0f};

        //const std::array<float, 16u> pMatrix = {{ 10.0 }};
        //for (int i = 0; i < 100; ++i) sceneValues.projection_matrices.push_back(pMatrix);

        if (!server.sendSceneValues(sceneValues)) {
          std::cerr << "ERROR while sending SceneValues" << std::endl;
        }

        std::cout << "New episode" << std::endl;
        {
          uint32_t start, end;
          bool error = false, readed = false;
          do {
            error = !server.tryReadEpisodeStart(start, end, readed);
          } while (!readed && !error);

          if (error) {
            std::cerr << "ERROR while reading EpisodeStart" << std::endl;
          } else {
            std::cout << "Received: startIndex = " << start << ", endIndex = " << end << std::endl;
          }
        }

        if (!server.sendEndReset()) {
          std::cerr << "ERROR while sending EndReset" << std::endl;
        }

        while (true) {
          //float steer, gas;
          bool readed = false;
          carla::CarlaString newConfigFile;
          if (!server.newEpisodeRequested(newConfigFile, readed)){
            std::cerr << "ERROR while checking for newEpisode request" << std::endl;
            break;
          }

          if (readed){
            std::cout << "-------- NEW EPISODE --------" << std::endl;
            if (!server.sendSceneValues(sceneValues)){
              std::cerr << "ERROR while sending SceneValues" << std::endl;
              break;
            }

            uint32_t startPoint, endPoint;
            bool error = false, readed = false;
            do {
              error = !server.tryReadEpisodeStart(startPoint, endPoint, readed);

            } while (!readed && !error);

            if (error) {
              std::cerr << "ERROR while reading EpisodeStart" << std::endl;
              break;
            } else {
              std::cout << "--> Start: " << startPoint << " End: " << endPoint << " <--" << std::endl;
              server.sendEndReset();
            }

          } else {

            bool readed = false;
            carla::Control_Values control;
            if (!server.tryReadControl(control, readed)){
              std::cerr << "ERROR while reading Control" << std::endl;
              break;
            } else if (readed) {
              std::cout << "CONTROL -->  gas: " << control.gas << " steer: " << control.steer <<
              " brake: " << control.brake << " hand_brake: " << (control.hand_brake ? "true" : "false") << " reverse: " << (control.reverse ? "true" : "false") << std::endl;
            }

              if (!server.sendReward(makeReward().release())) {
                std::cerr << "ERROR while sending Reward" << std::endl;
                break;
              }

          }
        }
        std::cout << " -----  RESTARTING -----" <<  std::endl;
      }
    }
  } catch (const std::exception &e) {
    std::cerr << e.what() << std::endl;
    return STLException;
  } catch (...) {
    std::cerr << "Unknown exception thrown" << std::endl;
    return UnknownException;
  }
}
<|MERGE_RESOLUTION|>--- conflicted
+++ resolved
@@ -60,20 +60,9 @@
   reward->intersect_offroad = 0.5f;
   reward->game_timestamp = 0u;
 
-<<<<<<< HEAD
   reward->images.clearAndResize(4u);
   for (carla::Image &img : reward->images) {
     makeImage(imageWidth, imageHeight, img);
-=======
-  for (int i = 0; i < 1; ++i) {
-    carla::Image img;
-    img.image = makeImage(imageWidth, imageHeight);
-    img.width = imageWidth;
-    img.height = imageHeight;
-    if (i < 2) img.type = carla::IMAGE;
-    else  img.type = carla::DEPTH;
-    reward->images.push_back(img);
->>>>>>> 0f570745
   }
 /*
   reward->image_rgb_0 = makeImage(imageWidth, imageHeight);
